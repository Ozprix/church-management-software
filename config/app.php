<?php

return [

    /*
    |--------------------------------------------------------------------------
    | Application Name
    |--------------------------------------------------------------------------
    |
    | This value is the name of your application. This value is used when the
    | framework needs to place the application's name in a notification or
    | any other location as required by the application or its packages.
    */

    'name' => 'My Application',

    /*
    |--------------------------------------------------------------------------
    | Application Environment
    |--------------------------------------------------------------------------
    |
    | This value determines the "environment" your application is currently
    | running in. This may determine how you prefer to configure various
    | services your application utilizes. Set this in your ".env" file.
    |
    */

    'env' => env('APP_ENV', 'production'),

    /*
    |--------------------------------------------------------------------------
    | Application Debug Mode
    |--------------------------------------------------------------------------
    |
    | When your application is in debug mode, detailed error messages with
    | stack traces will be shown on every error that occurs within your
    | application. If disabled, a simple generic error page is shown.
    |
    */

    'debug' => env('APP_DEBUG', false),

    /*
    |--------------------------------------------------------------------------
    | Application URL
    |--------------------------------------------------------------------------
    |
    | This URL is used by the console to properly generate URLs when using
    | the Artisan command line tool. You should set this to the root of
    | your application so that it is used when running Artisan tasks.
    |
    */

    'url' => env('APP_URL', 'http://localhost'),

    /*
    |--------------------------------------------------------------------------
    | Application Timezone
    |--------------------------------------------------------------------------
    |
    | Here you may specify the default timezone for your application, which
    | will be used by the PHP date and date-time functions. We have gone
    | ahead and set this to a sensible default for you out of the box.
    |
    */

    'timezone' => 'UTC',

    /*
    |--------------------------------------------------------------------------
    | Application Locale Configuration
    |--------------------------------------------------------------------------
    |
    | The application locale determines the default locale that will be used
    | by the translation service provider. You are free to set this value
    | to any of the locales which will be supported by the application.
    |
    */

    'locale' => 'en',

    /*
    |--------------------------------------------------------------------------
    | Application Fallback Locale
    |--------------------------------------------------------------------------
    |
    | The fallback locale determines the locale to use when the current one
    | is not available. You may change the value to correspond to any of
    | the language folders that are provided through your application.
    |
    */

    'fallback_locale' => 'en',

    /*
    |--------------------------------------------------------------------------
    | Encryption Key
    |--------------------------------------------------------------------------
    |
    | This key is used by the Illuminate encrypter service and should be set
    | to a random, 32 character string, otherwise these encrypted strings
    | will not be safe. Please do this before deploying an application!
    |
    */

    'key' => env('APP_KEY'),

    'cipher' => 'AES-256-CBC',

    /*
    |--------------------------------------------------------------------------
    | Logging Configuration
    |--------------------------------------------------------------------------
    |
    | Here you may configure the log settings for your application. Out of
    | the box, Laravel uses the Monolog PHP logging library. This gives
    | you a variety of powerful log handlers / formatters to utilize.
    |
    | Available Settings: "single", "daily", "syslog", "errorlog"
    |
    */

    'log' => env('APP_LOG', 'single'),

    'log_level' => env('APP_LOG_LEVEL', 'debug'),

    /*
    |--------------------------------------------------------------------------
    | Autoloaded Service Providers
    |--------------------------------------------------------------------------
    |
    | The service providers listed here will be automatically loaded on the
    | request to your application. Feel free to add your own services to
    | this array to grant expanded functionality to your applications.
    |
    */

    'providers' => [

        /*
         * Laravel Framework Service Providers...
         */
        Illuminate\Auth\AuthServiceProvider::class,
        Illuminate\Broadcasting\BroadcastServiceProvider::class,
        Illuminate\Bus\BusServiceProvider::class,
        Illuminate\Cache\CacheServiceProvider::class,
        Illuminate\Foundation\Providers\ConsoleSupportServiceProvider::class,
        Illuminate\Cookie\CookieServiceProvider::class,
        Illuminate\Database\DatabaseServiceProvider::class,
        Illuminate\Encryption\EncryptionServiceProvider::class,
        Illuminate\Filesystem\FilesystemServiceProvider::class,
        Illuminate\Foundation\Providers\FoundationServiceProvider::class,
        Illuminate\Hashing\HashServiceProvider::class,
        Illuminate\Mail\MailServiceProvider::class,
        Illuminate\Notifications\NotificationServiceProvider::class,
        Illuminate\Pagination\PaginationServiceProvider::class,
        Illuminate\Pipeline\PipelineServiceProvider::class,
        Illuminate\Queue\QueueServiceProvider::class,
        Illuminate\Redis\RedisServiceProvider::class,
        Illuminate\Auth\Passwords\PasswordResetServiceProvider::class,
        Illuminate\Session\SessionServiceProvider::class,
        Illuminate\Translation\TranslationServiceProvider::class,
        Illuminate\Validation\ValidationServiceProvider::class,
        Illuminate\View\ViewServiceProvider::class,

        /*
         * Package Service Providers...
         */
<<<<<<< HEAD
=======

>>>>>>> 982e769d

        /*
         * Application Service Providers...
         */
        App\Providers\AppServiceProvider::class,
        // App\Providers\BroadcastServiceProvider::class,
        App\Providers\AuthServiceProvider::class,
        App\Providers\EventServiceProvider::class,
        App\Providers\RouteServiceProvider::class,

    ],

    /*
    |--------------------------------------------------------------------------
    | Class Aliases
    |--------------------------------------------------------------------------
    |
    | This array of class aliases will be registered when this application
    | is started. However, feel free to register as many as you wish as
    | the aliases are "lazy" loaded so they don't hinder performance.
    |
    */

    'aliases' => [

        'App' => Illuminate\Support\Facades\App::class,
        'Artisan' => Illuminate\Support\Facades\Artisan::class,
        'Auth' => Illuminate\Support\Facades\Auth::class,
        'Blade' => Illuminate\Support\Facades\Blade::class,
        'Cache' => Illuminate\Support\Facades\Cache::class,
        'Config' => Illuminate\Support\Facades\Config::class,
        'Cookie' => Illuminate\Support\Facades\Cookie::class,
        'Crypt' => Illuminate\Support\Facades\Crypt::class,
        'DB' => Illuminate\Support\Facades\DB::class,
        'Eloquent' => Illuminate\Database\Eloquent\Model::class,
        'Event' => Illuminate\Support\Facades\Event::class,
        'File' => Illuminate\Support\Facades\File::class,
        'Gate' => Illuminate\Support\Facades\Gate::class,
        'Hash' => Illuminate\Support\Facades\Hash::class,
        'Lang' => Illuminate\Support\Facades\Lang::class,
        'Log' => Illuminate\Support\Facades\Log::class,
        'Mail' => Illuminate\Support\Facades\Mail::class,
        'Notification' => Illuminate\Support\Facades\Notification::class,
        'Password' => Illuminate\Support\Facades\Password::class,
        'Queue' => Illuminate\Support\Facades\Queue::class,
        'Redirect' => Illuminate\Support\Facades\Redirect::class,
        'Redis' => Illuminate\Support\Facades\Redis::class,
        'Request' => Illuminate\Support\Facades\Request::class,
        'Response' => Illuminate\Support\Facades\Response::class,
        'Route' => Illuminate\Support\Facades\Route::class,
        'Schema' => Illuminate\Support\Facades\Schema::class,
        'Session' => Illuminate\Support\Facades\Session::class,
        'Storage' => Illuminate\Support\Facades\Storage::class,
        'URL' => Illuminate\Support\Facades\URL::class,
        'Validator' => Illuminate\Support\Facades\Validator::class,
        'View' => Illuminate\Support\Facades\View::class,

    ],

];<|MERGE_RESOLUTION|>--- conflicted
+++ resolved
@@ -166,10 +166,8 @@
         /*
          * Package Service Providers...
          */
-<<<<<<< HEAD
-=======
-
->>>>>>> 982e769d
+
+        //
 
         /*
          * Application Service Providers...
