--- conflicted
+++ resolved
@@ -116,16 +116,10 @@
         'cluster' => false,
 
         'default' => [
-<<<<<<< HEAD
-            'host'     => env('REDIS_HOST', '127.0.0.1'),
-            'port'     => env('REDIS_PORT', 6379),
-            'database' => env('REDIS_DB', 0),
-=======
             'host'     => env('REDIS_HOST', 'localhost'),
             'password' => env('REDIS_PASSWORD', ''),
             'port'     => env('REDIS_PORT', 6379),
             'database' => 0,
->>>>>>> 4fba29c0
         ],
 
     ],
