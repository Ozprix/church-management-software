--- conflicted
+++ resolved
@@ -29,17 +29,10 @@
         'region' => 'us-east-1',
     ],
 
-<<<<<<< HEAD
     'stripe' => [
-        'model'  => 'User',
+        'model'  => 'App\User',
+        'key' => '',
         'secret' => '',
     ],
-=======
-	'stripe' => [
-		'model'  => 'App\User',
-		'key' => '',
-		'secret' => '',
-	],
->>>>>>> a9a59c1a
 
 ];