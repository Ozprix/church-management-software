--- conflicted
+++ resolved
@@ -22,39 +22,10 @@
      */
     public function boot(Router $router)
     {
+        //
+
         parent::boot($router);
-
-<<<<<<< HEAD
-        //
     }
-=======
-	/**
-	 * Define your route model bindings, pattern filters, etc.
-	 *
-	 * @param  \Illuminate\Routing\Router  $router
-	 * @return void
-	 */
-	public function boot(Router $router)
-	{
-		//
-		
-		parent::boot($router);
-	}
-
-	/**
-	 * Define the routes for the application.
-	 *
-	 * @param  \Illuminate\Routing\Router  $router
-	 * @return void
-	 */
-	public function map(Router $router)
-	{
-		$router->group(['namespace' => $this->namespace], function($router)
-		{
-			require app_path('Http/routes.php');
-		});
-	}
->>>>>>> a9a59c1a
 
     /**
      * Define the routes for the application.
