--- conflicted
+++ resolved
@@ -58,11 +58,7 @@
 |
 | The "down" Artisan command gives you the ability to put an application
 | into maintenance mode. Here, you will define what is displayed back
-<<<<<<< HEAD
 | to the user if maintenance mode is in effect for the application.
-=======
-| to the user if maintenance mode is in effect for this application.
->>>>>>> c1ab700b
 |
 */
 
