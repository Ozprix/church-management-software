<?php
/**
 * Laravel - A clean and classy framework for PHP web development.
 *
 * @package  Laravel
<<<<<<< HEAD
 * @version  2.0.0
 * @author   Taylor Otwell <taylorotwell@gmail.com>
=======
 * @version  1.5.9
 * @author   Taylor Otwell
>>>>>>> 6904cf11
 * @link     http://laravel.com
 */

/*
|--------------------------------------------------------------------------
| Tick... Tock... Tick... Tock
|--------------------------------------------------------------------------
*/
define('START_TIME', microtime(true));

function elapsed()
{
	return number_format((microtime(true) - START_TIME) * 1000, 2);
}

/*
|--------------------------------------------------------------------------
| Laravel Installation Paths
|--------------------------------------------------------------------------
|
| Here you may specify the location of the various Laravel framework
| directories for your installation. 
|
| Of course, these are already set to the proper default values, so you do
| not need to change them if you have not modified the directory structure.
|
*/

$application = '../application';

$laravel     = '../laravel';

$packages    = '../packages';

$storage     = '../storage';

$public      = __DIR__;

/*
|--------------------------------------------------------------------------
| 3... 2... 1... Lift-off!
|--------------------------------------------------------------------------
*/
require $laravel.'/laravel.php';<|MERGE_RESOLUTION|>--- conflicted
+++ resolved
@@ -3,13 +3,8 @@
  * Laravel - A clean and classy framework for PHP web development.
  *
  * @package  Laravel
-<<<<<<< HEAD
  * @version  2.0.0
  * @author   Taylor Otwell <taylorotwell@gmail.com>
-=======
- * @version  1.5.9
- * @author   Taylor Otwell
->>>>>>> 6904cf11
  * @link     http://laravel.com
  */
 
