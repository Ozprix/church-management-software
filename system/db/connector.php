<?php namespace System\DB;

use System\Config;

class Connector {

	/**
	 * The PDO connection options.
	 *
	 * @var array
	 */
	public $options = array(
			\PDO::ATTR_CASE => \PDO::CASE_LOWER,
			\PDO::ATTR_ERRMODE => \PDO::ERRMODE_EXCEPTION,
			\PDO::ATTR_ORACLE_NULLS => \PDO::NULL_NATURAL,
			\PDO::ATTR_STRINGIFY_FETCHES => false,
			\PDO::ATTR_EMULATE_PREPARES => false,
	);

	/**
	 * Establish a PDO database connection.
	 *
	 * @param  object  $connection
	 * @return PDO
	 */
	public function connect($config)
	{
		switch ($config->driver)
		{
			case 'sqlite':
				return $this->connect_to_sqlite($config);

			case 'mysql':
			case 'pgsql':
				return $this->connect_to_server($config);
			
			default:
				return $this->connect_to_generic($config);
		}

		throw new \Exception('Database driver '.$config->driver.' is not supported.');
	}

	/**
	 * Establish a PDO connection to a SQLite database.
	 *
	 * SQLite database paths can be specified either relative to the application/db
	 * directory, or as an absolute path to any location on the file system. In-memory
	 * databases are also supported.
	 *
	 * @param  object  $config
	 * @return PDO
	 */
	private function connect_to_sqlite($config)
	{
		if ($config->database == ':memory:')
		{
<<<<<<< HEAD
			return new \PDO('sqlite::memory:', null, null, $this->options);
=======
			return new \PDO('sqlite::memory:', null, null, static::$options);
>>>>>>> 716a957e
		}
		elseif (file_exists($path = DATABASE_PATH.$config->database.'.sqlite'))
		{
			return new \PDO('sqlite:'.$path, null, null, $this->options);
		}
		elseif (file_exists($config->database))
		{
			return new \PDO('sqlite:'.$config->database, null, null, $this->options);
		}
		else
		{
			throw new \Exception("SQLite database [".$config->database."] could not be found.");
		}
	}

	/**
	 * Connect to a MySQL or PostgreSQL database server.
	 *
	 * @param  object  $config
	 * @return PDO
	 */
	private function connect_to_server($config)
	{
		$dsn = $config->driver.':host='.$config->host.';dbname='.$config->database;

		if (isset($config->port))
		{
			$dsn .= ';port='.$config->port;
		}

		$connection = new \PDO($dsn, $config->username, $config->password, $this->options);

		if (isset($config->charset))
		{
			$connection->prepare("SET NAMES '".$config->charset."'")->execute();
		}

		return $connection;
	}

	/**
	 * Connect to a generic data source.
	 *
	 * @param  object  $config
	 * @return PDO
	 */
	private function connect_to_generic($config)
	{
		return new \PDO($config->driver.':'.$config->dsn, $config->username, $config->password, $this->options);
	}

}<|MERGE_RESOLUTION|>--- conflicted
+++ resolved
@@ -55,11 +55,7 @@
 	{
 		if ($config->database == ':memory:')
 		{
-<<<<<<< HEAD
 			return new \PDO('sqlite::memory:', null, null, $this->options);
-=======
-			return new \PDO('sqlite::memory:', null, null, static::$options);
->>>>>>> 716a957e
 		}
 		elseif (file_exists($path = DATABASE_PATH.$config->database.'.sqlite'))
 		{
@@ -69,10 +65,8 @@
 		{
 			return new \PDO('sqlite:'.$config->database, null, null, $this->options);
 		}
-		else
-		{
-			throw new \Exception("SQLite database [".$config->database."] could not be found.");
-		}
+
+		throw new \Exception("SQLite database [".$config->database."] could not be found.");
 	}
 
 	/**
