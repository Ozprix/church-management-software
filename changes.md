--- conflicted
+++ resolved
@@ -2,13 +2,10 @@
 
 ## Contents
 
-<<<<<<< HEAD
 - [Laravel 3.2](#3.2)
 - [Upgrading From 3.1](#upgrade-3.2)
-=======
 - [Laravel 3.1.4](#3.1.4)
 - [Upgrading From 3.1.3](#upgrade-3.1.4)
->>>>>>> bf886f32
 - [Laravel 3.1.3](#3.1.3)
 - [Upgrading From 3.1.2](#uprade-3.1.3)
 - [Laravel 3.1.2](#3.1.2)
@@ -18,8 +15,6 @@
 - [Laravel 3.1](#3.1)
 - [Upgrading From 3.0](#upgrade-3.1)
 
-<<<<<<< HEAD
-<<<<<<< HEAD
 <a name="3.2"></a>
 ## Laravel 3.2
 
@@ -34,7 +29,7 @@
 
 - Replace the **laravel** folder.
 - Add new **vendors** folder.
-=======
+
 <a name="3.1.4"></a>
 ## Laravel 3.1.4
 
@@ -45,7 +40,6 @@
 ## Upgrading From 3.1.3
 
 - Replace the **laravel** folder.
->>>>>>> bf886f32
 
 <a name="3.1.3"></a>
 ## Laravel 3.1.3
