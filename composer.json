{
    "name": "laravel/laravel",
    "type": "project",
    "description": "The Laravel Framework.",
    "keywords": ["framework", "laravel"],
    "license": "MIT",
    "require": {
        "php": "^8.0",
        "fruitcake/laravel-cors": "dev-develop",
        "guzzlehttp/guzzle": "^7.0.1",
<<<<<<< HEAD
        "laravel/framework": "^9.0",
        "laravel/sanctum": "^2.11|dev-develop"
=======
        "laravel/framework": "^8.75",
        "laravel/sanctum": "^2.11",
        "laravel/tinker": "^2.5"
>>>>>>> 56a73db2
    },
    "require-dev": {
        "fakerphp/faker": "^1.9.1",
        "laravel/sail": "^1.0.1",
        "mockery/mockery": "^1.4.4",
        "nunomaduro/collision": "^6.0",
        "phpunit/phpunit": "^9.5.10"
    },
    "autoload": {
        "psr-4": {
            "App\\": "app/",
            "Database\\Factories\\": "database/factories/",
            "Database\\Seeders\\": "database/seeders/"
        }
    },
    "autoload-dev": {
        "psr-4": {
            "Tests\\": "tests/"
        }
    },
    "scripts": {
        "post-autoload-dump": [
            "Illuminate\\Foundation\\ComposerScripts::postAutoloadDump",
            "@php artisan package:discover --ansi"
        ],
        "post-update-cmd": [
            "@php artisan vendor:publish --tag=laravel-assets --ansi --force"
        ],
        "post-root-package-install": [
            "@php -r \"file_exists('.env') || copy('.env.example', '.env');\""
        ],
        "post-create-project-cmd": [
            "@php artisan key:generate --ansi"
        ]
    },
    "extra": {
        "laravel": {
            "dont-discover": []
        }
    },
    "config": {
        "optimize-autoloader": true,
        "preferred-install": "dist",
        "sort-packages": true
    },
    "minimum-stability": "dev",
    "prefer-stable": true
}<|MERGE_RESOLUTION|>--- conflicted
+++ resolved
@@ -8,14 +8,9 @@
         "php": "^8.0",
         "fruitcake/laravel-cors": "dev-develop",
         "guzzlehttp/guzzle": "^7.0.1",
-<<<<<<< HEAD
         "laravel/framework": "^9.0",
-        "laravel/sanctum": "^2.11|dev-develop"
-=======
-        "laravel/framework": "^8.75",
-        "laravel/sanctum": "^2.11",
-        "laravel/tinker": "^2.5"
->>>>>>> 56a73db2
+        "laravel/sanctum": "^2.11|dev-develop",
+        "laravel/tinker": "^2.5|dev-develop"
     },
     "require-dev": {
         "fakerphp/faker": "^1.9.1",
