{
    "name": "laravel/laravel",
    "type": "project",
    "description": "The Laravel Framework.",
    "keywords": [
        "framework",
        "laravel"
    ],
    "license": "MIT",
    "require": {
<<<<<<< HEAD
        "php": "^7.3",
        "fideloper/proxy": "^4.4.1",
        "fruitcake/laravel-cors": "^2.0.3",
=======
        "php": "^7.3|^8.0",
        "fideloper/proxy": "^4.2",
        "fruitcake/laravel-cors": "^2.0",
>>>>>>> b3220963
        "guzzlehttp/guzzle": "^7.0.1",
        "laravel/framework": "^9.0",
        "laravel/tinker": "^2.0|dev-develop"
    },
    "require-dev": {
        "fakerphp/faker": "^1.9.1",
        "mockery/mockery": "^1.3.1",
        "nunomaduro/collision": "^5.0",
        "phpunit/phpunit": "^9.3"
    },
    "config": {
        "optimize-autoloader": true,
        "preferred-install": "dist",
        "sort-packages": true
    },
    "extra": {
        "laravel": {
            "dont-discover": []
        }
    },
    "autoload": {
        "psr-4": {
            "App\\": "app/",
            "Database\\Factories\\": "database/factories/",
            "Database\\Seeders\\": "database/seeders/"
        }
    },
    "autoload-dev": {
        "psr-4": {
            "Tests\\": "tests/"
        }
    },
    "minimum-stability": "dev",
    "prefer-stable": true,
    "scripts": {
        "post-autoload-dump": [
            "Illuminate\\Foundation\\ComposerScripts::postAutoloadDump",
            "@php artisan package:discover --ansi"
        ],
        "post-root-package-install": [
            "@php -r \"file_exists('.env') || copy('.env.example', '.env');\""
        ],
        "post-create-project-cmd": [
            "@php artisan key:generate --ansi"
        ]
    }
}<|MERGE_RESOLUTION|>--- conflicted
+++ resolved
@@ -8,15 +8,9 @@
     ],
     "license": "MIT",
     "require": {
-<<<<<<< HEAD
-        "php": "^7.3",
+        "php": "^7.3|^8.0",
         "fideloper/proxy": "^4.4.1",
         "fruitcake/laravel-cors": "^2.0.3",
-=======
-        "php": "^7.3|^8.0",
-        "fideloper/proxy": "^4.2",
-        "fruitcake/laravel-cors": "^2.0",
->>>>>>> b3220963
         "guzzlehttp/guzzle": "^7.0.1",
         "laravel/framework": "^9.0",
         "laravel/tinker": "^2.0|dev-develop"
