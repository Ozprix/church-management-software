--- conflicted
+++ resolved
@@ -16,19 +16,11 @@
         "laravel/tinker": "^2.0"
     },
     "require-dev": {
-<<<<<<< HEAD
         "facade/ignition": "^2.0",
-        "fzaninotto/faker": "^1.9",
+        "fzaninotto/faker": "^1.9.1",
         "mockery/mockery": "^1.3.1",
         "nunomaduro/collision": "^4.1",
         "phpunit/phpunit": "^8.5"
-=======
-        "facade/ignition": "^1.4",
-        "fzaninotto/faker": "^1.9.1",
-        "mockery/mockery": "^1.0",
-        "nunomaduro/collision": "^3.0",
-        "phpunit/phpunit": "^8.0"
->>>>>>> 8cece725
     },
     "config": {
         "optimize-autoloader": true,
