{
    "name": "laravel/laravel",
    "type": "project",
    "description": "The Laravel Framework.",
    "keywords": ["framework", "laravel"],
    "license": "MIT",
    "require": {
        "php": "^8.1",
        "guzzlehttp/guzzle": "^7.2",
        "laravel/framework": "^10.0",
        "laravel/sanctum": "dev-develop",
        "laravel/tinker": "dev-develop"
    },
    "require-dev": {
        "fakerphp/faker": "^1.9.1",
<<<<<<< HEAD
        "laravel/sail": "dev-develop",
=======
        "laravel/pint": "^1.0",
        "laravel/sail": "^1.0.1",
>>>>>>> 52863d9e
        "mockery/mockery": "^1.4.4",
        "nunomaduro/collision": "^6.1",
        "phpunit/phpunit": "^9.5.10",
        "spatie/laravel-ignition": "dev-l10"
    },
    "autoload": {
        "psr-4": {
            "App\\": "app/",
            "Database\\Factories\\": "database/factories/",
            "Database\\Seeders\\": "database/seeders/"
        }
    },
    "autoload-dev": {
        "psr-4": {
            "Tests\\": "tests/"
        }
    },
    "scripts": {
        "post-autoload-dump": [
            "Illuminate\\Foundation\\ComposerScripts::postAutoloadDump",
            "@php artisan package:discover --ansi"
        ],
        "post-update-cmd": [
            "@php artisan vendor:publish --tag=laravel-assets --ansi --force"
        ],
        "post-root-package-install": [
            "@php -r \"file_exists('.env') || copy('.env.example', '.env');\""
        ],
        "post-create-project-cmd": [
            "@php artisan key:generate --ansi"
        ]
    },
    "extra": {
        "laravel": {
            "dont-discover": []
        }
    },
    "config": {
        "optimize-autoloader": true,
        "preferred-install": "dist",
        "sort-packages": true
    },
    "minimum-stability": "dev",
    "prefer-stable": true
}<|MERGE_RESOLUTION|>--- conflicted
+++ resolved
@@ -13,12 +13,8 @@
     },
     "require-dev": {
         "fakerphp/faker": "^1.9.1",
-<<<<<<< HEAD
+        "laravel/pint": "^1.0",
         "laravel/sail": "dev-develop",
-=======
-        "laravel/pint": "^1.0",
-        "laravel/sail": "^1.0.1",
->>>>>>> 52863d9e
         "mockery/mockery": "^1.4.4",
         "nunomaduro/collision": "^6.1",
         "phpunit/phpunit": "^9.5.10",
