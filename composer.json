{
    "name": "laravel/laravel",
    "type": "project",
    "description": "The Laravel Framework.",
    "keywords": ["framework", "laravel"],
    "license": "MIT",
    "require": {
        "php": "^8.0",
        "fruitcake/laravel-cors": "dev-develop",
        "guzzlehttp/guzzle": "^7.0.1",
<<<<<<< HEAD
        "laravel/framework": "^9.0",
        "laravel/sanctum": "^2.11|dev-develop",
        "laravel/tinker": "^2.5|dev-develop"
=======
        "laravel/framework": "^8.62",
        "laravel/sanctum": "^2.11",
        "laravel/tinker": "^2.5"
>>>>>>> 78e1d56c
    },
    "require-dev": {
        "fakerphp/faker": "^1.9.1",
        "laravel/sail": "^1.0.1",
<<<<<<< HEAD
        "mockery/mockery": "^1.4.2",
        "nunomaduro/collision": "^6.0",
        "phpunit/phpunit": "^9.3.3"
=======
        "mockery/mockery": "^1.4.4",
        "nunomaduro/collision": "^5.10",
        "phpunit/phpunit": "^9.5.8"
>>>>>>> 78e1d56c
    },
    "autoload": {
        "psr-4": {
            "App\\": "app/",
            "Database\\Factories\\": "database/factories/",
            "Database\\Seeders\\": "database/seeders/"
        }
    },
    "autoload-dev": {
        "psr-4": {
            "Tests\\": "tests/"
        }
    },
    "scripts": {
        "post-autoload-dump": [
            "Illuminate\\Foundation\\ComposerScripts::postAutoloadDump",
            "@php artisan package:discover --ansi"
        ],
        "post-update-cmd": [
            "@php artisan vendor:publish --tag=laravel-assets --ansi"
        ],
        "post-root-package-install": [
            "@php -r \"file_exists('.env') || copy('.env.example', '.env');\""
        ],
        "post-create-project-cmd": [
            "@php artisan key:generate --ansi"
        ]
    },
    "extra": {
        "laravel": {
            "dont-discover": []
        }
    },
    "config": {
        "optimize-autoloader": true,
        "preferred-install": "dist",
        "sort-packages": true
    },
    "minimum-stability": "dev",
    "prefer-stable": true
}<|MERGE_RESOLUTION|>--- conflicted
+++ resolved
@@ -8,28 +8,16 @@
         "php": "^8.0",
         "fruitcake/laravel-cors": "dev-develop",
         "guzzlehttp/guzzle": "^7.0.1",
-<<<<<<< HEAD
         "laravel/framework": "^9.0",
         "laravel/sanctum": "^2.11|dev-develop",
         "laravel/tinker": "^2.5|dev-develop"
-=======
-        "laravel/framework": "^8.62",
-        "laravel/sanctum": "^2.11",
-        "laravel/tinker": "^2.5"
->>>>>>> 78e1d56c
     },
     "require-dev": {
         "fakerphp/faker": "^1.9.1",
         "laravel/sail": "^1.0.1",
-<<<<<<< HEAD
-        "mockery/mockery": "^1.4.2",
+        "mockery/mockery": "^1.4.4",
         "nunomaduro/collision": "^6.0",
-        "phpunit/phpunit": "^9.3.3"
-=======
-        "mockery/mockery": "^1.4.4",
-        "nunomaduro/collision": "^5.10",
         "phpunit/phpunit": "^9.5.8"
->>>>>>> 78e1d56c
     },
     "autoload": {
         "psr-4": {
