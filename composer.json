{
    "name": "laravel/laravel",
    "type": "project",
    "description": "The Laravel Framework.",
    "keywords": [
        "framework",
        "laravel"
    ],
    "license": "MIT",
    "require": {
<<<<<<< HEAD
        "php": "^7.3|^8.0",
        "fideloper/proxy": "^4.2",
        "fruitcake/laravel-cors": "^2.0",
        "guzzlehttp/guzzle": "^7.0.1",
        "laravel/framework": "^8.12",
        "laravel/tinker": "^2.0"
    },
    "require-dev": {
        "facade/ignition": "^2.3.6",
        "fakerphp/faker": "^1.9.1",
        "mockery/mockery": "^1.3.1",
        "nunomaduro/collision": "^5.0",
        "phpunit/phpunit": "^9.3"
=======
        "php": "^7.2.5|^8.0",
        "fideloper/proxy": "^4.4",
        "fruitcake/laravel-cors": "^2.0",
        "guzzlehttp/guzzle": "^6.3.1|^7.0.1",
        "laravel/framework": "^7.29",
        "laravel/tinker": "^2.5"
    },
    "require-dev": {
        "facade/ignition": "^2.5",
        "fakerphp/faker": "^1.9.1",
        "mockery/mockery": "^1.3.1",
        "nunomaduro/collision": "^4.3",
        "phpunit/phpunit": "^8.5.8|^9.3.3"
>>>>>>> 509708c7
    },
    "config": {
        "optimize-autoloader": true,
        "preferred-install": "dist",
        "sort-packages": true
    },
    "extra": {
        "laravel": {
            "dont-discover": []
        }
    },
    "autoload": {
        "psr-4": {
            "App\\": "app/",
            "Database\\Factories\\": "database/factories/",
            "Database\\Seeders\\": "database/seeders/"
        }
    },
    "autoload-dev": {
        "psr-4": {
            "Tests\\": "tests/"
        }
    },
    "minimum-stability": "dev",
    "prefer-stable": true,
    "scripts": {
        "post-autoload-dump": [
            "Illuminate\\Foundation\\ComposerScripts::postAutoloadDump",
            "@php artisan package:discover --ansi"
        ],
        "post-root-package-install": [
            "@php -r \"file_exists('.env') || copy('.env.example', '.env');\""
        ],
        "post-create-project-cmd": [
            "@php artisan key:generate --ansi"
        ]
    }
}<|MERGE_RESOLUTION|>--- conflicted
+++ resolved
@@ -8,35 +8,19 @@
     ],
     "license": "MIT",
     "require": {
-<<<<<<< HEAD
         "php": "^7.3|^8.0",
-        "fideloper/proxy": "^4.2",
+        "fideloper/proxy": "^4.4",
         "fruitcake/laravel-cors": "^2.0",
         "guzzlehttp/guzzle": "^7.0.1",
         "laravel/framework": "^8.12",
-        "laravel/tinker": "^2.0"
-    },
-    "require-dev": {
-        "facade/ignition": "^2.3.6",
-        "fakerphp/faker": "^1.9.1",
-        "mockery/mockery": "^1.3.1",
-        "nunomaduro/collision": "^5.0",
-        "phpunit/phpunit": "^9.3"
-=======
-        "php": "^7.2.5|^8.0",
-        "fideloper/proxy": "^4.4",
-        "fruitcake/laravel-cors": "^2.0",
-        "guzzlehttp/guzzle": "^6.3.1|^7.0.1",
-        "laravel/framework": "^7.29",
         "laravel/tinker": "^2.5"
     },
     "require-dev": {
         "facade/ignition": "^2.5",
         "fakerphp/faker": "^1.9.1",
         "mockery/mockery": "^1.3.1",
-        "nunomaduro/collision": "^4.3",
-        "phpunit/phpunit": "^8.5.8|^9.3.3"
->>>>>>> 509708c7
+        "nunomaduro/collision": "^5.0",
+        "phpunit/phpunit": "^9.3.3"
     },
     "config": {
         "optimize-autoloader": true,
