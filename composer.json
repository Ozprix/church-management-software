--- conflicted
+++ resolved
@@ -7,16 +7,9 @@
     "require": {
         "php": "^8.1",
         "guzzlehttp/guzzle": "^7.2",
-<<<<<<< HEAD
-        "fruitcake/laravel-cors": "dev-develop",
         "laravel/framework": "^10.0",
         "laravel/sanctum": "dev-develop",
         "laravel/tinker": "dev-develop"
-=======
-        "laravel/framework": "^9.11",
-        "laravel/sanctum": "^2.14.1",
-        "laravel/tinker": "^2.7"
->>>>>>> 8d3a964e
     },
     "require-dev": {
         "fakerphp/faker": "^1.9.1",
