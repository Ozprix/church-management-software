--- conflicted
+++ resolved
@@ -39,14 +39,9 @@
         ]
     },
     "config": {
-<<<<<<< HEAD
-        "preferred-install": "dist"
+        "preferred-install": "dist",
+        "sort-packages": true
     },
     "minimum-stability": "dev",
     "prefer-stable": true
-=======
-        "preferred-install": "dist",
-        "sort-packages": true
-    }
->>>>>>> b43890c1
 }