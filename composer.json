{
    "name": "laravel/laravel",
    "type": "project",
    "description": "The skeleton application for the Laravel framework.",
    "keywords": ["laravel", "framework"],
    "license": "MIT",
    "require": {
        "php": "^8.2",
        "guzzlehttp/guzzle": "^7.2",
<<<<<<< HEAD
        "laravel/framework": "^11.0",
        "laravel/tinker": "dev-develop",
        "laravel/sanctum": "^4.0"
=======
        "laravel/framework": "^10.10",
        "laravel/sanctum": "^3.3",
        "laravel/tinker": "^2.8"
>>>>>>> 40a7605d
    },
    "require-dev": {
        "fakerphp/faker": "^1.9.1",
        "laravel/pint": "^1.0",
        "laravel/sail": "^1.26",
        "mockery/mockery": "^1.4.4",
        "nunomaduro/collision": "^8.0",
        "phpunit/phpunit": "^10.1"
    },
    "autoload": {
        "psr-4": {
            "App\\": "app/",
            "Database\\Factories\\": "database/factories/",
            "Database\\Seeders\\": "database/seeders/"
        }
    },
    "autoload-dev": {
        "psr-4": {
            "Tests\\": "tests/"
        }
    },
    "scripts": {
        "post-autoload-dump": [
            "Illuminate\\Foundation\\ComposerScripts::postAutoloadDump",
            "@php artisan package:discover --ansi"
        ],
        "post-update-cmd": [
            "@php artisan vendor:publish --tag=laravel-assets --ansi --force"
        ],
        "post-root-package-install": [
            "@php -r \"file_exists('.env') || copy('.env.example', '.env');\""
        ],
        "post-create-project-cmd": [
            "@php artisan key:generate --ansi"
        ]
    },
    "extra": {
        "branch-alias": {
            "dev-master": "11.x-dev"
        },
        "laravel": {
            "dont-discover": []
        }
    },
    "config": {
        "optimize-autoloader": true,
        "preferred-install": "dist",
        "sort-packages": true,
        "allow-plugins": {
            "pestphp/pest-plugin": true,
            "php-http/discovery": true
        }
    },
    "minimum-stability": "dev",
    "prefer-stable": true
}<|MERGE_RESOLUTION|>--- conflicted
+++ resolved
@@ -7,15 +7,9 @@
     "require": {
         "php": "^8.2",
         "guzzlehttp/guzzle": "^7.2",
-<<<<<<< HEAD
         "laravel/framework": "^11.0",
-        "laravel/tinker": "dev-develop",
-        "laravel/sanctum": "^4.0"
-=======
-        "laravel/framework": "^10.10",
-        "laravel/sanctum": "^3.3",
-        "laravel/tinker": "^2.8"
->>>>>>> 40a7605d
+        "laravel/sanctum": "^4.0",
+        "laravel/tinker": "dev-develop"
     },
     "require-dev": {
         "fakerphp/faker": "^1.9.1",
