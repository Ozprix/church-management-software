{
    "name": "laravel/laravel",
    "type": "project",
    "description": "The Laravel Framework.",
    "keywords": ["framework", "laravel"],
    "license": "MIT",
    "require": {
        "php": "^8.1",
        "guzzlehttp/guzzle": "^7.2",
<<<<<<< HEAD
        "laravel/framework": "^10.0",
        "laravel/sanctum": "dev-develop",
        "laravel/tinker": "dev-develop"
=======
        "laravel/framework": "^9.19",
        "laravel/sanctum": "^3.0",
        "laravel/tinker": "^2.7"
>>>>>>> 586b9e7b
    },
    "require-dev": {
        "fakerphp/faker": "^1.9.1",
        "laravel/pint": "^1.0",
        "laravel/sail": "dev-develop",
        "mockery/mockery": "^1.4.4",
        "nunomaduro/collision": "^6.1",
        "phpunit/phpunit": "^9.5.10",
        "spatie/laravel-ignition": "dev-l10"
    },
    "autoload": {
        "psr-4": {
            "App\\": "app/",
            "Database\\Factories\\": "database/factories/",
            "Database\\Seeders\\": "database/seeders/"
        }
    },
    "autoload-dev": {
        "psr-4": {
            "Tests\\": "tests/"
        }
    },
    "scripts": {
        "post-autoload-dump": [
            "Illuminate\\Foundation\\ComposerScripts::postAutoloadDump",
            "@php artisan package:discover --ansi"
        ],
        "post-update-cmd": [
            "@php artisan vendor:publish --tag=laravel-assets --ansi --force"
        ],
        "post-root-package-install": [
            "@php -r \"file_exists('.env') || copy('.env.example', '.env');\""
        ],
        "post-create-project-cmd": [
            "@php artisan key:generate --ansi"
        ]
    },
    "extra": {
        "laravel": {
            "dont-discover": []
        }
    },
    "config": {
        "optimize-autoloader": true,
        "preferred-install": "dist",
        "sort-packages": true,
        "allow-plugins": {
            "pestphp/pest-plugin": true
        }
    },
    "minimum-stability": "dev",
    "prefer-stable": true
}<|MERGE_RESOLUTION|>--- conflicted
+++ resolved
@@ -7,15 +7,9 @@
     "require": {
         "php": "^8.1",
         "guzzlehttp/guzzle": "^7.2",
-<<<<<<< HEAD
         "laravel/framework": "^10.0",
         "laravel/sanctum": "dev-develop",
         "laravel/tinker": "dev-develop"
-=======
-        "laravel/framework": "^9.19",
-        "laravel/sanctum": "^3.0",
-        "laravel/tinker": "^2.7"
->>>>>>> 586b9e7b
     },
     "require-dev": {
         "fakerphp/faker": "^1.9.1",
