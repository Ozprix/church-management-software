--- conflicted
+++ resolved
@@ -19,10 +19,6 @@
                 font-weight: 100;
                 height: 100vh;
                 margin: 0;
-<<<<<<< HEAD
-=======
-                padding: 10px;
->>>>>>> 6e91cc6a
             }
 
             .full-height {
