@extends('app')

@section('content')
<div class="container-fluid">
    <div class="row">
        <div class="col-md-8 col-md-offset-2">
            <div class="panel panel-default">
                <div class="panel-heading">Reset Password</div>
                <div class="panel-body">
                    @if (count($errors) > 0)
                        <div class="alert alert-danger">
                            <strong>Whoops!</strong> There were some problems with your input.<br><br>
                            <ul>
                                @foreach ($errors->all() as $error)
                                    <li>{{ $error }}</li>
                                @endforeach
                            </ul>
                        </div>
                    @endif

<<<<<<< HEAD
                    <form class="form-horizontal" role="form" method="POST" action="/password/reset">
                        <input type="hidden" name="_token" value="{{ csrf_token() }}">
                        <input type="hidden" name="token" value="{{ $token }}">
=======
					<form class="form-horizontal" role="form" method="POST" action="{{ url('/password/reset') }}">
						<input type="hidden" name="_token" value="{{ csrf_token() }}">
						<input type="hidden" name="token" value="{{ $token }}">
>>>>>>> 4929781b

                        <div class="form-group">
                            <label for="email" class="col-md-4 control-label">E-Mail Address</label>
                            <div class="col-md-6">
                                <input type="email" class="form-control" name="email" id="email" value="{{ old('email') }}">
                            </div>
                        </div>

                        <div class="form-group">
                            <label for="password" class="col-md-4 control-label">Password</label>
                            <div class="col-md-6">
                                <input type="password" class="form-control" name="password" id="password">
                            </div>
                        </div>

                        <div class="form-group">
                            <label for="password_confirmation" class="col-md-4 control-label">Confirm Password</label>
                            <div class="col-md-6">
                                <input type="password" class="form-control" name="password_confirmation" id="password_confirmation">
                            </div>
                        </div>

                        <div class="form-group">
                            <div class="col-md-6 col-md-offset-4">
                                <button type="submit" class="btn btn-primary">
                                    Reset Password
                                </button>
                            </div>
                        </div>
                    </form>
                </div>
            </div>
        </div>
    </div>
</div>
@endsection<|MERGE_RESOLUTION|>--- conflicted
+++ resolved
@@ -18,15 +18,9 @@
                         </div>
                     @endif
 
-<<<<<<< HEAD
-                    <form class="form-horizontal" role="form" method="POST" action="/password/reset">
+                    <form class="form-horizontal" role="form" method="POST" action="{{ url('/password/reset') }}">
                         <input type="hidden" name="_token" value="{{ csrf_token() }}">
                         <input type="hidden" name="token" value="{{ $token }}">
-=======
-					<form class="form-horizontal" role="form" method="POST" action="{{ url('/password/reset') }}">
-						<input type="hidden" name="_token" value="{{ csrf_token() }}">
-						<input type="hidden" name="token" value="{{ $token }}">
->>>>>>> 4929781b
 
                         <div class="form-group">
                             <label for="email" class="col-md-4 control-label">E-Mail Address</label>
