--- conflicted
+++ resolved
@@ -18,13 +18,8 @@
                         </div>
                     @endif
 
-<<<<<<< HEAD
-                    <form class="form-horizontal" role="form" method="POST" action="/auth/register">
+                    <form class="form-horizontal" role="form" method="POST" action="{{ url('/auth/register') }}">
                         <input type="hidden" name="_token" value="{{ csrf_token() }}">
-=======
-					<form class="form-horizontal" role="form" method="POST" action="{{ url('/auth/register') }}">
-						<input type="hidden" name="_token" value="{{ csrf_token() }}">
->>>>>>> 4929781b
 
                         <div class="form-group">
                             <label for="name" class="col-md-4 control-label">Name</label>
