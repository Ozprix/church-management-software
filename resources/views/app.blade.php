--- conflicted
+++ resolved
@@ -6,11 +6,7 @@
     <meta name="viewport" content="width=device-width, initial-scale=1">
     <title>Laravel</title>
 
-<<<<<<< HEAD
-    <link href="/css/app.css" rel="stylesheet">
-=======
-	<link href="{{ asset('/css/app.css') }}" rel="stylesheet">
->>>>>>> 4929781b
+    <link href="{{ asset('/css/app.css') }}" rel="stylesheet">
 
     <!-- Fonts -->
     <link href='//fonts.googleapis.com/css?family=Roboto:400,300' rel='stylesheet' type='text/css'>
@@ -40,16 +36,15 @@
                     <li><a href="/">Home</a></li>
                 </ul>
 
-<<<<<<< HEAD
                 <ul class="nav navbar-nav navbar-right">
                     @if (Auth::guest())
-                        <li><a href="/auth/login">Login</a></li>
-                        <li><a href="/auth/register">Register</a></li>
+                        <li><a href="{{ url('/auth/login') }}">Login</a></li>
+                        <li><a href="{{ url('/auth/register') }}">Register</a></li>
                     @else
                         <li class="dropdown">
                             <a href="#" class="dropdown-toggle" data-toggle="dropdown" role="button" aria-expanded="false">{{ Auth::user()->name }} <span class="caret"></span></a>
                             <ul class="dropdown-menu" role="menu">
-                                <li><a href="/auth/logout">Logout</a></li>
+                                <li><a href="{{ url('/auth/logout') }}">Logout</a></li>
                             </ul>
                         </li>
                     @endif
@@ -57,24 +52,6 @@
             </div>
         </div>
     </nav>
-=======
-				<ul class="nav navbar-nav navbar-right">
-					@if (Auth::guest())
-						<li><a href="{{ url('/auth/login') }}">Login</a></li>
-						<li><a href="{{ url('/auth/register') }}">Register</a></li>
-					@else
-						<li class="dropdown">
-							<a href="#" class="dropdown-toggle" data-toggle="dropdown" role="button" aria-expanded="false">{{ Auth::user()->name }} <span class="caret"></span></a>
-							<ul class="dropdown-menu" role="menu">
-								<li><a href="{{ url('/auth/logout') }}">Logout</a></li>
-							</ul>
-						</li>
-					@endif
-				</ul>
-			</div>
-		</div>
-	</nav>
->>>>>>> 4929781b
 
     @yield('content')
 
