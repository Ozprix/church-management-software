--- conflicted
+++ resolved
@@ -77,11 +77,7 @@
 
 		// If the secure option is set to true, yet the request is not over HTTPS
 		// we'll throw an exception to let the developer know that they are
-<<<<<<< HEAD
-		// attempting to send a secure cookie over the unsecured HTTP.
-=======
 		// attempting to send a secure cookie over the insecure HTTP.
->>>>>>> 8a34aa50
 		if ($secure and ! Request::secure())
 		{
 			throw new \Exception("Attempting to set secure cookie over HTTP.");
