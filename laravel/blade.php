--- conflicted
+++ resolved
@@ -186,15 +186,9 @@
 	 */
 	protected static function compile_comments($value)
 	{
-<<<<<<< HEAD
-		$value = preg_replace('/\{\{--(.+?)(--\}\})?\n/s', "<?php // $1 ?>", $value);
-
-		return preg_replace('/\{\{--((.|\s)*?)--\}\}/s', "<?php /* $1 */ ?>\n", $value);
-=======
 		$value = preg_replace('/\{\{--(.*?)--\}\}/', "<?php // $1 ?>", $value);
 		
 		return preg_replace('/\{\{--(.*?)--\}\}/s', "<?php /* ?>$1<?php */ ?>", $value);
->>>>>>> 75033f62
 	}
 
 	/**
