--- conflicted
+++ resolved
@@ -197,19 +197,11 @@
 
 #### Validate that a date attribute is before a given date:
 
-<<<<<<< HEAD
 	'birthdate' => 'before:1986-05-28';
 
 #### Validate that a date attribute is after a given date:
 
 	'birthdate' => 'after:1986-05-28';
-=======
-	'birthdate' => 'before:1986-28-05',
-
-#### Validate that a date attribute is after a given date:
-
-	'birthdate' => 'after:1986-28-05',
->>>>>>> de53feb0
 
 > **Note:** The **before** and **after** validation rules use the **strtotime** PHP function to convert your date to something the rule can understand.
 
