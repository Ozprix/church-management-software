--- conflicted
+++ resolved
@@ -4,11 +4,7 @@
 
 - [Requirements](#requirements)
 - [Installation](#installation)
-<<<<<<< HEAD
-- [Server Configuration: Why Public?](#server-configuration)
-=======
 - [Server Configuration](#server-configuration)
->>>>>>> 49928b39
 - [Basic Configuration](#basic-configuration)
 - [Environments](#environments)
 - [Cleaner URLs](#cleaner-urls)
@@ -44,21 +40,12 @@
 
 - Make sure the **public** directory is the document root of your web server. (see: Server Configuration below)
 - If you are using mod_rewrite, set the **index** option in **application/config/application.php** to an empty string.
-<<<<<<< HEAD
 - Verify that your storage folder and the folders within are writable by your web server.
-
-<a name="server-configuration"></a>
-## Server Configuration: Why Public?
-
-Like most web-development frameworks, Laravel is designed to protect your application code, bundles, and local storage by placing only files that are necessarily public in the web server's DocumentRoot. This prevents some types of server misconfiguration from making your code (including database passwords and other configuration data) accessible through the web server. It's best to be safe.
-=======
-- Verify that your storage folder and the folders within in are writable by your web server.
 
 <a name="server-configuration"></a>
 ## Server Configuration
 
 Like most web-development frameworks, Laravel is designed to protect your application code, bundles, and local storage by placing only files that are necessarily public in the web server's DocumentRoot. This prevents some types of server misconfiguration from making your code (including database passwords and other configuration data) accessible through the web server. It's best to be safe. 
->>>>>>> 49928b39
 
 In this example let's imagine that we installed Laravel to the directory **/Users/JonSnow/Sites/MySite**.
 
@@ -66,24 +53,12 @@
 
 	<VirtualHost *:80>
 		DocumentRoot /Users/JonSnow/Sites/MySite/public
-<<<<<<< HEAD
-		ServerName mysite.local
-	</VirtualHost>
-
-Notice that while we installed to **/Users/JonSnow/Sites/MySite** our DocumentRoot points to **/Users/JonSnow/Sites/MySite/public**.
-
-Pointing the DocumentRoot to the public folder is a commonly used best-practice. However, you may need to use Laravel on a host that does not allow you to update your DocumentRoot. This is possible, but before resigning to this option it's best to contact your host and verify that you are unable to change your DocumentRoot to increase the security of your application.
-
-More information about how to use the public folder can be found on the [Laravel Forums](http://forums.laravel.com/viewtopic.php?pid=10023#p10023).
-
-=======
 		ServerName mysite.dev
 	</VirtualHost>
 
 Notice that while we installed to **/Users/JonSnow/Sites/MySite** our DocumentRoot points to /Users/JonSnow/Sites/MySite/public**.
 
 While pointing the DocumentRoot to the public folder is a commonly used best-practice, it's possible that you may need to use Laravel on a host that does not allow you to update your DocumentRoot. A collection of algorithms to circumvent this need can be found [http://forums.laravel.com/viewtopic.php?id=1258](on the Laravel forums.)
->>>>>>> 49928b39
 
 <a name="basic-configuration"></a>
 ## Basic Configuration
