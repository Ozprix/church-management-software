# Input & Cookies

## Contents

- [Input](#input)
- [JSON Input](#json)
- [Files](#files)
- [Old Input](#old-input)
- [Redirecting With Old Input](#redirecting-with-old-input)
- [Cookies](#cookies)
- [Merging & Replacing](#merge)

<a name="input"></a>
## Input

The **Input** class handles input that comes into your application via GET, POST, PUT, or DELETE requests. Here are some examples of how to access input data using the Input class:

#### Retrieve a value from the input array:

	$email = Input::get('email');

> **Note:** The "get" method is used for all request types (GET, POST, PUT, and DELETE), not just GET requests.

#### Retrieve all input from the input array:

	$input = Input::get();

#### Retrieve all input including the $_FILES array:

	$input = Input::all();

By default, *null* will be returned if the input item does not exist. However, you may pass a different default value as a second parameter to the method:

#### Returning a default value if the requested input item doesn't exist:

	$name = Input::get('name', 'Fred');

#### Using a Closure to return a default value:

	$name = Input::get('name', function() {return 'Fred';});

#### Determining if the input contains a given item:

	if (Input::has('name')) ...

> **Note:** The "has" method will return *false* if the input item is an empty string.

<a name="json"></a>
## JSON Input

When working with JavaScript MVC frameworks like Backbone.js, you will need to get the JSON posted by the application. To make your life easier, we've included the `Input::json` method:

#### Get JSON input to the application:

	$data = Input::json();

<a name="files"></a>
## Files

#### Retrieving all items from the $_FILES array:

	$files = Input::file();

#### Retrieving an item from the $_FILES array:

	$picture = Input::file('picture');

#### Retrieving a specific item from a $_FILES array:

	$size = Input::file('picture.size');

<a name="old-input"></a>
## Old Input

You'll commonly need to re-populate forms after invalid form submissions. Laravel's Input class was designed with this problem in mind. Here's an example of how you can easily retrieve the input from the previous request. First, you need to flash the input data to the session:

#### Flashing input to the session:

	Input::flash();

#### Flashing selected input to the session:

	Input::flash('only', array('username', 'email'));

	Input::flash('except', array('password', 'credit_card'));

#### Retrieving a flashed input item from the previous request:

	$name = Input::old('name');

> **Note:** You must specify a session driver before using the "old" method.

*Further Reading:*

- *[Sessions](/docs/session/config)*

<a name="redirecting-with-old-input"></a>
## Redirecting With Old Input

Now that you know how to flash input to the session. Here's a shortcut that you can use when redirecting that prevents you from having to micro-manage your old input in that way:

#### Flashing input from a Redirect instance:

	return Redirect::to('login')->with_input();

#### Flashing selected input from a Redirect instance:

	return Redirect::to('login')->with_input('only', array('username'));

	return Redirect::to('login')->with_input('except', array('password'));

<a name="cookies"></a>
## Cookies

Laravel provides a nice wrapper around the $_COOKIE array. However, there are a few things you should be aware of before using it. First, all Laravel cookies contain a "signature hash". This allows the framework to verify that the cookie has not been modified on the client. Secondly, when setting cookies, the cookies are not immediately sent to the browser, but are pooled until the end of the request and then sent together. This means that you will not be able to both set a cookie and retrieve the value that you set in the same request.

#### Retrieving a cookie value:

	$name = Cookie::get('name');

#### Returning a default value if the requested cookie doesn't exist:

	$name = Cookie::get('name', 'Fred');

#### Setting a cookie that lasts for 60 minutes:

	Cookie::put('name', 'Fred', 60);

#### Creating a "permanent" cookie that lasts five years:

	Cookie::forever('name', 'Fred');

#### Deleting a cookie:

	Cookie::forget('name');

<a name="merge"></a>
## Merging & Replacing

Sometimes you may wish to merge or replace the current input. Here's how:

#### Merging new data into the current input:

	Input::merge(array('name' => 'Spock'));

#### Replacing the entire input array with new data:

<<<<<<< HEAD
	Input::merge(array('doctor' => 'Bones', 'captain' => 'Kirk'));

## Clearing Input

To clear all input data for the current request, using the `clear()` method, for example:

	Input::clear();
=======
	Input::replace(array('doctor' => 'Bones', 'captain' => 'Kirk'));
>>>>>>> b5e81cb3
<|MERGE_RESOLUTION|>--- conflicted
+++ resolved
@@ -145,14 +145,10 @@
 
 #### Replacing the entire input array with new data:
 
-<<<<<<< HEAD
-	Input::merge(array('doctor' => 'Bones', 'captain' => 'Kirk'));
+	Input::replace(array('doctor' => 'Bones', 'captain' => 'Kirk'));
 
 ## Clearing Input
 
-To clear all input data for the current request, using the `clear()` method, for example:
+To clear all input data for the current request, you may use the `clear` method:
 
-	Input::clear();
-=======
-	Input::replace(array('doctor' => 'Bones', 'captain' => 'Kirk'));
->>>>>>> b5e81cb3
+	Input::clear();