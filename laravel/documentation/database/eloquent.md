--- conflicted
+++ resolved
@@ -332,11 +332,7 @@
 	$user->roles()->attach($role_id);
 
 It's also possible to attach data for fields in the intermediate table (pivot table), to do this add a second array variable to the attach command containing the data you want to attach:
-<<<<<<< HEAD
-	
-=======
-
->>>>>>> 7256dc2a
+
 	$user->roles()->attach($role_id, array('expires' => $expires));
 
 <a name="sync-method"></a>
@@ -432,22 +428,14 @@
 	class Book extends Eloquent {
 
 	     public $includes = array('author');
-<<<<<<< HEAD
-	     
-=======
-
->>>>>>> 7256dc2a
+
 	     public function author()
 	     {
 	          return $this->belongs_to('Author');
 	     }
 
 	}
-<<<<<<< HEAD
-	
-=======
-
->>>>>>> 7256dc2a
+
 **$includes** takes the same arguments that **with** takes. The following is now eagerly loaded.
 
 	foreach (Book::all() as $book)
