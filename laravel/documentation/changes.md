# Laravel Change Log

## Contents

- [Laravel 3.2.8](#3.2.8)
- [Upgrading From 3.2.7](#upgrade-3.2.8)
- [Laravel 3.2.7](#3.2.7)
- [Upgrading From 3.2.6](#upgrade-3.2.7)
- [Laravel 3.2.6](#3.2.6)
- [Upgrading From 3.2.5](#upgrade-3.2.6)
- [Laravel 3.2.5](#3.2.5)
- [Upgrading From 3.2.4](#upgrade-3.2.5)
- [Laravel 3.2.4](#3.2.4)
- [Upgrading From 3.2.3](#upgrade-3.2.4)
- [Laravel 3.2.3](#3.2.3)
- [Upgrading From 3.2.2](#upgrade-3.2.3)
- [Laravel 3.2.2](#3.2.2)
- [Upgrading From 3.2.1](#upgrade-3.2.2)
- [Laravel 3.2.1](#3.2.1)
- [Upgrading From 3.2](#upgrade-3.2.1)
- [Laravel 3.2](#3.2)
- [Upgrading From 3.1](#upgrade-3.2)
- [Laravel 3.1.9](#3.1.9)
- [Upgrading From 3.1.8](#upgrade-3.1.9)
- [Laravel 3.1.8](#3.1.8)
- [Upgrading From 3.1.7](#upgrade-3.1.8)
- [Laravel 3.1.7](#3.1.7)
- [Upgrading From 3.1.6](#upgrade-3.1.7)
- [Laravel 3.1.6](#3.1.6)
- [Upgrading From 3.1.5](#upgrade-3.1.6)
- [Laravel 3.1.5](#3.1.5)
- [Upgrading From 3.1.4](#upgrade-3.1.5)
- [Laravel 3.1.4](#3.1.4)
- [Upgrading From 3.1.3](#upgrade-3.1.4)
- [Laravel 3.1.3](#3.1.3)
- [Upgrading From 3.1.2](#uprade-3.1.3)
- [Laravel 3.1.2](#3.1.2)
- [Upgrading From 3.1.1](#upgrade-3.1.2)
- [Laravel 3.1.1](#3.1.1)
- [Upgrading From 3.1](#upgrade-3.1.1)
- [Laravel 3.1](#3.1)
- [Upgrading From 3.0](#upgrade-3.1)

<a name="3.2.8"></a>
## Laravel 3.2.8

- Fix double slash bug in URLs when using languages and no "index.php".
<<<<<<< HEAD
=======
- Fix possible security issue in Auth "remember me" cookies.
>>>>>>> 4eac00a0

<a name="upgrade-3.2.8"></a>
### Upgrading From 3.2.7

- Replace the **laravel** folder.

<a name="3.2.7"></a>
## Laravel 3.2.7

- Fix bug in Eloquent `to_array` method.
- Fix bug in displaying of generic error page.

<a name="upgrade-3.2.7"></a>
### Upgrading From 3.2.6

- Replace the **laravel** folder.

<a name="3.2.6"></a>
## Laravel 3.2.6

- Revert Blade code back to 3.2.3 tag.

<a name="upgrade-3.2.6"></a>
### Upgrading From 3.2.5

- Replace the **laravel** folder.

<a name="3.2.5"></a>
## Laravel 3.2.5

- Revert nested where code back to 3.2.3 tag.

<a name="upgrade-3.2.5"></a>
### Upgrading From 3.2.4

- Replace the **laravel** folder.

<a name="3.2.4"></a>
## Laravel 3.2.4

- Speed up many to many eager loading mapping.
- Tweak the Eloquent::changed() method.
- Various bug fixes and improvements.

<a name="upgrade-3.2.3"></a>
### Upgrading From 3.2.3

- Replace the **laravel** folder.

<a name="3.2.3"></a>
## Laravel 3.2.3

- Fixed eager loading bug in Eloquent.
- Added `laravel.resolving` event for all IoC resolutions.

<a name="upgrade-3.2.3"></a>
### Upgrading From 3.2.2

- Replace the **laravel** folder.

<a name="3.2.2"></a>
## Laravel 3.2.2

- Overall improvement of Postgres support.
- Fix issue in SQL Server Schema grammar.
- Fix issue with eager loading and `first` or `find`.
- Fix bug causing parameters to not be passed to `IoC::resolve`.
- Allow the specification of hostnames in environment setup.
- Added `DB::last_query` method.
- Added `password` option to Auth configuration.

<a name="upgrade-3.2.2"></a>
### Upgrading From 3.2.1

- Replace the **laravel** folder.

<a name="3.2.1"></a>
## Laravel 3.2.1

- Fixed bug in cookie retrieval when cookie is set on same request.
- Fixed bug in SQL Server grammar for primary keys.
- Fixed bug in Validator on PHP 5.4.
- If HTTP / HTTPS is not specified for generated links, current protocol is used.
- Fix bug in Eloquent auth driver.
- Added `format` method to message container.

<a name="upgrade-3.2.1"></a>
### Upgrading From 3.2

- Replace the **laravel** folder.

<a name="3.2"></a>
## Laravel 3.2

- [Added `to_array` method to the base Eloquent model](/docs/database/eloquent#to-array).
- [Added `$hidden` static variable to the base Eloquent model](/docs/database/eloquent#to-array).
- [Added `sync` method to has\_many\_and\_belongs\_to Eloquent relationship](/docs/database/eloquent#sync-method).
- [Added `save` method to has\_many Eloquent relationship](/docs/database/eloquent#has-many-save).
- [Added `unless` structure to Blade template engine](/docs/views/templating#blade-unless).
- [Added Blade comments](/docs/views/templating#blade-comments).
- [Added simpler environment management](/docs/install#environments).
- Added `Blade::extend()` method to define custom blade compilers.
- Added `View::exists` method.
- Use [Memcached](http://php.net/manual/en/book.memcached.php) API instead of older [Memcache](http://php.net/manual/en/book.memcache.php) API.
- Added support for bundles outside of the bundle directory.
- Added support for DateTime database query bindings.
- Migrated to the Symfony HttpFoundation component for core request / response handling.
- Fixed the passing of strings into the `Input::except` method.
- Fixed replacement of optional parameters in `URL::transpose` method.
- Improved `update` handling on `Has_Many` and `Has_One` relationships.
- Improved View performance by only loading contents from file once.
- Fix handling of URLs beginning with hashes in `URL::to`.
- Fix the resolution of unset Eloquent attributes.
- Allows pivot table timestamps to be disabled.
- Made the `get_timestamp` Eloquent method static.
- `Request::secure` now takes `application.ssl` configuration option into consideration.
- Simplified the `paths.php` file.
- Only write file caches if number of minutes is greater than zero.
- Added `$default` parameter to Bundle::option method.
- Fixed bug present when using Eloquent models with Twig.
- Allow multiple views to be registered for a single composer.
- Added `Request::set_env` method.
- `Schema::drop` now accepts `$connection` as second parameter.
- Added `Input::merge` method.
- Added `Input::replace` method.
- Added saving, saved, updating, creating, deleting, and deleted events to Eloquent.
- Added new `Sectionable` interface to allow cache drivers to simulate namespacing.
- Added support for `HAVING` SQL clauses.
- Added `array_pluck` helper, similar to pluck method in Underscore.js.
- Allow the registration of custom cache and session drivers.
- Allow the specification of a separate asset base URL for using CDNs.
- Allow a `starter` Closure to be defined in `bundles.php` to be run on Bundle::start.
- Allow the registration of custom database drivers.
- New, driver based authentication system.
- Added Input::json() method for working with applications using Backbone.js or similar.
- Added Response::json method for creating JSON responses.
- Added Response::eloquent method for creating Eloquent responses.
- Fixed bug when using many-to-many relationships on non-default database connection.
- Added true reflection based IoC to container.
- Added `Request::route()->controller` and `Request::route()->controller_action`.
- Added `Event::queue`, `Event::flusher`, and `Event::flush` methods to Event class.
- Added `array_except` and `array_only` helpers, similar to `Input::except` and `Input::only` but for arbitrary arrays.

<a name="upgrade-3.2"></a>
### Upgrading From 3.1

- Add new `asset_url` and `profiler` options to application configuration.
- Replace **auth** configuration file.

Add the following entry to the `aliases` array in `config/application.php`..

	'Profiler'   => 'Laravel\\Profiling\\Profiler',

Add the following code above `Blade::sharpen()` in `application/start.php`..

	if (Config::get('application.profiler'))
	{
	    Profiler::attach();
	}

- Upgrade the **paths.php** file.
- Replace the **laravel** folder.

<a name="3.1.9"></a>
## Laravel 3.1.9

- Fixes cookie session driver bug that caused infinite loop on some occasions.

<a name="upgrade-3.1.9"></a>
### Upgrading From 3.1.8

- Replace the **laravel** folder.

<a name="3.1.8"></a>
## Laravel 3.1.8

- Fixes possible WSOD when using Blade's @include expression.

<a name="upgrade-3.1.8"></a>
### Upgrading From 3.1.7

- Replace the **laravel** folder.

<a name="3.1.7"></a>
## Laravel 3.1.7

- Fixes custom validation language line loading from bundles.
- Fixes double-loading of classes when overriding the core.
- Classify migration names.

<a name="upgrade-3.1.7"></a>
### Upgrading From 3.1.6

- Replace the **laravel** folder.

<a name="3.1.6"></a>
## Laravel 3.1.6

- Fixes many-to-many eager loading in Eloquent.

<a name="upgrade-3.1.6"></a>
### Upgrading From 3.1.5

- Replace the **laravel** folder.

<a name="3.1.5"></a>
## Laravel 3.1.5

- Fixes bug that could allow secure cookies to be sent over HTTP.

<a name="upgrade-3.1.5"></a>
### Upgrading From 3.1.4

- Replace the **laravel** folder.

<a name="3.1.4"></a>
## Laravel 3.1.4

- Fixes Response header casing bug.
- Fixes SQL "where in" (...) short-cut bug.

<a name="upgrade-3.1.4"></a>
### Upgrading From 3.1.3

- Replace the **laravel** folder.

<a name="3.1.3"></a>
## Laravel 3.1.3

- Fixes **delete** method in Eloquent models.

<a name="upgrade-3.1.3"></a>
### Upgrade From 3.1.2

- Replace the **laravel** folder.

<a name="3.1.2"></a>
## Laravel 3.1.2

- Fixes Eloquent query method constructor conflict.

<a name="upgrade-3.1.2"></a>
### Upgrade From 3.1.1

- Replace the **laravel** folder.

<a name="3.1.1"></a>
## Laravel 3.1.1

- Fixes Eloquent model hydration bug involving custom setters.

<a name="upgrade-3.1.1"></a>
### Upgrading From 3.1

- Replace the **laravel** folder.

<a name="3.1"></a>
## Laravel 3.1

- Added events to logger for more flexibility.
- Added **database.fetch** configuration option.
- Added controller factories for injecting any IoC.
- Added **link_to_action** HTML helpers.
- Added ability to set default value on Config::get.
- Added the ability to add pattern based filters.
- Improved session ID assignment.
- Added support for "unsigned" integers in schema builder.
- Added config, view, and lang loaders.
- Added more logic to **application/start.php** for more flexibility.
- Added foreign key support to schema builder.
- Postgres "unique" indexes are now added with ADD CONSTRAINT.
- Added "Event::until" method.
- Added "memory" cache and session drivers.
- Added Controller::detect method.
- Added Cache::forever method.
- Controller layouts now resolved in Laravel\Controller __construct.
- Rewrote Eloquent and included in core.
- Added "match" validation rule.
- Fixed table prefix bug.
- Added Form::macro method.
- Added HTML::macro method.
- Added Route::forward method.
- Prepend table name to default index names in schema.
- Added "forelse" to Blade.
- Added View::render_each.
- Able to specify full path to view (path: ).
- Added support for Blade template inheritance.
- Added "before" and "after" validation checks for dates.

<a name="upgrade-3.1"></a>
### Upgrading From 3.0

#### Replace your **application/start.php** file.

The default **start.php** file has been expanded in order to give you more flexibility over the loading of your language, configuration, and view files. To upgrade your file, copy your current file and paste it at the bottom of a copy of the new Laravel 3.1 start file. Next, scroll up in the **start** file until you see the default Autoloader registrations (line 61 and line 76). Delete both of these sections since you just pasted your previous auto-loader registrations at the bottom of the file.

#### Remove the **display** option from your **errors** configuration file.

This option is now set at the beginning of your **application/start** file.

#### Call the parent controller's constructor from your controller.

Simply add a **parent::__construct();** to to any of your controllers that have a constructor.

#### Prefix Laravel migration created indexes with their table name.

If you have created indexes on tables using the Laravel migration system and you used to the default index naming scheme provided by Laravel, prefix the index names with their table name on your database. So, if the current index name is "id_unique" on the "users" table, make the index name "users_id_unique".

#### Add alias for Eloquent in your application configuration.

Add the following to the **aliases** array in your **application/config/application.php** file:

	'Eloquent' => 'Laravel\\Database\\Eloquent\\Model',
	'Blade' => 'Laravel\\Blade',

#### Update Eloquent many-to-many tables.

Eloquent now maintains **created_at** and **updated_at** column on many-to-many intermediate tables by default. Simply add these columns to your tables. Also, many-to-many tables are now the singular model names concatenated with an underscore. For example, if the relationship is between User and Role, the intermediate table name should be **role_user**.

#### Remove Eloquent bundle.

If you are using the Eloquent bundle with your installation, you can remove it from your bundles directory and your **application/bundles.php** file. Eloquent version 2 is included in the core in Laravel 3.1. Your models can also now extend simply **Eloquent** instead of **Eloquent\Model**.

#### Update your **config/strings.php** file.

English pluralization and singularization is now automatic. Just completely replace your **application/config/strings.php** file.

#### Add the **fetch** option to your database configuration file.

A new **fetch** option allows you to specify in which format you receive your database results. Just copy and paste the option from the new **application/config/database.php** file.

#### Add **database** option to your Redis configuration.

If you are using Redis, add the "database" option to your Redis connection configurations. The "database" value can be zero by default.

	'redis' => array(
		'default' => array(
			'host' => '127.0.0.1',
			'port' => 6379,
			'database' => 0
		),
	),<|MERGE_RESOLUTION|>--- conflicted
+++ resolved
@@ -45,10 +45,7 @@
 ## Laravel 3.2.8
 
 - Fix double slash bug in URLs when using languages and no "index.php".
-<<<<<<< HEAD
-=======
 - Fix possible security issue in Auth "remember me" cookies.
->>>>>>> 4eac00a0
 
 <a name="upgrade-3.2.8"></a>
 ### Upgrading From 3.2.7
