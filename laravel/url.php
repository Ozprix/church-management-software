--- conflicted
+++ resolved
@@ -101,13 +101,8 @@
 			return $url;
 		}
 
-<<<<<<< HEAD
-		// Unless $https is specified (true or false) then maintain the current request
-		// security for any new links generated. So https for all secure links.
-=======
 		// Unless $https is specified (true or false), we maintain the current request
 		// security for any new links generated.  So https for all secure links.
->>>>>>> b325e954
 		if (is_null($https)) $https = Request::secure();
 
 		$root = static::base().'/'.Config::get('application.index');
