--- conflicted
+++ resolved
@@ -90,11 +90,7 @@
 	{
 		// The implications method is responsible for finding any fluently
 		// defined indexes on the schema table and adding the explicit
-<<<<<<< HEAD
-		// commands that are needed to the schema instance.
-=======
 		// commands that are needed for the schema instance.
->>>>>>> b325e954
 		static::implications($table);
 
 		foreach ($table->commands as $command)
