--- conflicted
+++ resolved
@@ -257,27 +257,6 @@
 	{
 		$includes = (array) $includes;
 
-<<<<<<< HEAD
-		$all_includes = array();
-
-		foreach($includes as $include)
-		{
-			$nested = explode('.', $include);
-
-			$inc = array();
-
-			foreach($nested as $relation)
-			{
-				$inc[] = $relation;
-
-				$all_includes[] = implode('.', $inc);
-			}
-
-		}
-
-		//remove duplicates and reset the array keys.
-		$this->includes = array_values(array_unique($all_includes));
-=======
 		$this->includes = array();
 
 		foreach ($includes as $relationship => $constraints)
@@ -292,7 +271,6 @@
 
 			$this->includes[$relationship] = $constraints;
 		}
->>>>>>> 7256dc2a
 
 		return $this;
 	}
