name: Tests

on:
  push:
    branches:
      - master
      - '*.x'
  pull_request:
  schedule:
    - cron: '0 0 * * *'

permissions:
  contents: read

jobs:
  tests:
    runs-on: ubuntu-latest

    strategy:
      fail-fast: true
      matrix:
<<<<<<< HEAD
        php: [8.2]
=======
        php: [8.1, 8.2, 8.3]
>>>>>>> 40a7605d

    name: PHP ${{ matrix.php }}

    steps:
      - name: Checkout code
        uses: actions/checkout@v4

      - name: Setup PHP
        uses: shivammathur/setup-php@v2
        with:
          php-version: ${{ matrix.php }}
          extensions: dom, curl, libxml, mbstring, zip, pcntl, pdo, sqlite, pdo_sqlite
          coverage: none

      - name: Install Composer dependencies
        run: composer install --prefer-dist --no-interaction --no-progress

      - name: Copy environment file
        run: cp .env.example .env

      - name: Generate app key
        run: php artisan key:generate

      - name: Execute tests
        run: vendor/bin/phpunit<|MERGE_RESOLUTION|>--- conflicted
+++ resolved
@@ -19,11 +19,7 @@
     strategy:
       fail-fast: true
       matrix:
-<<<<<<< HEAD
-        php: [8.2]
-=======
-        php: [8.1, 8.2, 8.3]
->>>>>>> 40a7605d
+        php: [8.2, 8.3]
 
     name: PHP ${{ matrix.php }}
 
