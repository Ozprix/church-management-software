--- conflicted
+++ resolved
@@ -6,14 +6,8 @@
         "build": "vite build"
     },
     "devDependencies": {
-<<<<<<< HEAD
-        "axios": "^1.6.3",
+        "axios": "^1.6.4",
         "laravel-vite-plugin": "^1.0",
         "vite": "^5.0"
-=======
-        "axios": "^1.6.4",
-        "laravel-vite-plugin": "^1.0.0",
-        "vite": "^5.0.0"
->>>>>>> 2254e8e3
     }
 }