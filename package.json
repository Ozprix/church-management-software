--- conflicted
+++ resolved
@@ -13,12 +13,7 @@
         "axios": "^0.19",
         "cross-env": "^5.1",
         "laravel-mix": "^4.0.7",
-<<<<<<< HEAD
-        "lodash": "^4.17.5",
-=======
         "lodash": "^4.17.13",
-        "popper.js": "^1.12",
->>>>>>> f73795ac
         "resolve-url-loader": "^2.3.1",
         "sass": "^1.15.2",
         "sass-loader": "^7.1.0"
